--- conflicted
+++ resolved
@@ -8,11 +8,8 @@
   GitPullRequest,
   Building2,
   ScanBarcode,
-<<<<<<< HEAD
   Store,
-=======
   User2Icon,
->>>>>>> 2667dfff
 } from "lucide-react";
 
 export type Role = "admin" | "superadmin" | "enumerator";
@@ -72,16 +69,15 @@
     roles: ["admin", "superadmin"],
   },
   {
-<<<<<<< HEAD
     href: "/businesses",
     label: "Businesses",
     icon: Store,
     roles: ["admin", "superadmin"],
-=======
+  },
+  {
     href: "/families",
     label: "Families",
     icon: User2Icon,
->>>>>>> 2667dfff
   },
   {
     href: "/enumerators",
